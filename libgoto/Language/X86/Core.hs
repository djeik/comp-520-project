--- conflicted
+++ resolved
@@ -48,11 +48,8 @@
 , setc
 , neg1
 , neg2
-<<<<<<< HEAD
 , cvt
 , cqo
-=======
->>>>>>> 6bd81206
   -- *** Miscellaneous operations
 , scratch
 , withScratch
@@ -83,13 +80,10 @@
 , ScratchFlow(..)
 ) where
 
-<<<<<<< HEAD
 import Language.Common.Pretty hiding ( int )
 import qualified Language.Common.Pretty as P
 import Language.Common.Misc
-=======
 import Language.Common.Storage
->>>>>>> 6bd81206
 
 import Control.Monad.Free
 import Control.Monad.State
@@ -176,7 +170,6 @@
     -- ^ Perform a one's complement (bitwise) negation; 'neg1'.
     | Neg2 val
     -- ^ Perform a two's complement (arithmetic) negation; 'neg2'.
-<<<<<<< HEAD
     | Cvt SseType SseType val val
     -- ^ Convert integers into floats and vice versa
     | Div Signedness val val val
@@ -199,8 +192,6 @@
         ScalarDouble -> "sd"
         SingleInteger -> "si"
         PackedInteger -> "pi"
-=======
->>>>>>> 6bd81206
 
 -- | Variants of jumps.
 --
@@ -385,8 +376,6 @@
     | Extended64
     -- ^ The full 64 bits of the register, e.g. @rax@.
     deriving (Eq, Ord, Read, Show)
-<<<<<<< HEAD
-=======
 
 instance StorageSize RegisterSize where
     storageSize p = case p of
@@ -395,7 +384,6 @@
         Extended16 -> 2
         Extended32 -> 4
         Extended64 -> 8
->>>>>>> 6bd81206
 
 data RegisterAccessMode
     = IntegerMode
@@ -406,13 +394,10 @@
 -- | A register together with a size modifier.
 data SizedRegister reg = SizedRegister RegisterSize reg
     deriving (Eq, Ord, Read, Show)
-<<<<<<< HEAD
 
 instance Pretty reg => Pretty (SizedRegister reg) where
     pretty r = case r of
         SizedRegister _ reg -> pretty reg
-=======
->>>>>>> 6bd81206
 
 -- | An operand to an instruction.
 data Operand reg addr label
@@ -468,12 +453,9 @@
 -- | Binary instruction.
 type Instr2 reg addr label a = Operand reg addr label -> Instr1 reg addr label a
 
-<<<<<<< HEAD
 -- | Ternary instruction.
 type Instr3 reg addr label a = Operand reg addr label -> Instr2 reg addr label a
 
-=======
->>>>>>> 6bd81206
 prologue :: ScratchFlow -> Asm reg addr label ()
 prologue flow = liftF . Prologue flow $ ()
 
@@ -590,7 +572,6 @@
 neg1 v = liftF . Emit (Neg1 v) $ ()
 
 neg2 :: Instr1 reg addr label ()
-<<<<<<< HEAD
 neg2 v = liftF . Emit (Neg2 v) $ ()
 
 cvt :: SseType -> SseType -> Instr2 reg addr label ()
@@ -698,7 +679,4 @@
             Div sign _ _ o -> (<+> opretty o) . text $ case sign of
                 Signed -> "idiv"
                 Unsigned -> "div"
-            Cqo _ _ -> text "cqo"
-=======
-neg2 v = liftF . Emit (Neg2 v) $ ()
->>>>>>> 6bd81206
+            Cqo _ _ -> text "cqo"
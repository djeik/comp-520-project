--- conflicted
+++ resolved
@@ -22,27 +22,6 @@
 , VirtualRegisterAllocator
 , MonadVirtualRegisterAllocator(..)
 , runVirtualRegisterAllocatorT
-<<<<<<< HEAD
-  -- ** Fixed hardware registers
-, rax
-, rbx
-, rcx
-, rdx
-, rsp
-, rbp
-, rsi
-, rdi
-, r8
-, r9
-, r10
-, r11
-, r12
-, r13
-, r14
-, r15
-, xmm
-=======
->>>>>>> 6bd81206
 ) where
 
 import Language.Common.Pretty
@@ -51,11 +30,6 @@
 import Control.Monad.Identity
 import Control.Monad.State
 import Text.PrettyPrint as P
-
-type VirtualAsm addr label = Asm SizedVirtualRegister addr label
-
--- | A virtual register together with a size modifier.
-type SizedVirtualRegister = SizedRegister VirtualRegister
 
 type VirtualAsm addr label = Asm SizedVirtualRegister addr label
 
@@ -71,7 +45,6 @@
     | FixedHardwareRegister HardwareRegister
     deriving (Eq, Ord, Read, Show)
 
-<<<<<<< HEAD
 instance Pretty VirtualRegister where
     pretty vreg = case vreg of
         VirtualRegister ram i ->
@@ -79,8 +52,6 @@
             in text "v" <> rp <> P.int i
         FixedHardwareRegister r -> pretty r
 
-=======
->>>>>>> 6bd81206
 -- | An operand in virtual-register assembly code uses sized virtual registers.
 type VirtualOperand = Operand SizedVirtualRegister
 
@@ -128,83 +99,14 @@
     Monad m
     => MonadVirtualRegisterAllocator (VirtualRegisterAllocatorT m) where
 
-<<<<<<< HEAD
     freshVirtualRegister m sz = do
         i <- gets _nextVirtualRegister <* modify (\s ->
             s { _nextVirtualRegister = _nextVirtualRegister s + 1 })
         pure $ SizedRegister sz (VirtualRegister m i)
-=======
-    freshVirtualRegister mode sz = do
-        i <- gets _nextVirtualRegister <* modify (\s ->
-            s { _nextVirtualRegister = _nextVirtualRegister s + 1 })
-        pure $ SizedRegister sz (VirtualRegister mode i)
->>>>>>> 6bd81206
 
 class MonadVirtualRegisterAllocator m where
     -- | Gets a fresh virtual register
     freshVirtualRegister
         :: RegisterAccessMode
         -> RegisterSize
-<<<<<<< HEAD
-        -> m SizedVirtualRegister
-
-fixedIntReg64 :: IntegerRegister -> VirtualOperand addr label
-fixedIntReg64
-    = DirectRegister
-    . SizedRegister Extended64
-    . FixedHardwareRegister
-    . IntegerHwRegister
-
-rax :: VirtualOperand addr label
-rax = fixedIntReg64 Rax
-
-rbx :: VirtualOperand addr label
-rbx = fixedIntReg64 Rbx
-
-rcx :: VirtualOperand addr label
-rcx = fixedIntReg64 Rcx
-
-rdx :: VirtualOperand addr label
-rdx = fixedIntReg64 Rdx
-
-rsp :: VirtualOperand addr label
-rsp = fixedIntReg64 Rsp
-
-rbp :: VirtualOperand addr label
-rbp = fixedIntReg64 Rbp
-
-rsi :: VirtualOperand addr label
-rsi = fixedIntReg64 Rsi
-
-rdi :: VirtualOperand addr label
-rdi = fixedIntReg64 Rdi
-
-r8 :: VirtualOperand addr label
-r8 = fixedIntReg64 R8
-
-r9 :: VirtualOperand addr label
-r9 = fixedIntReg64 R9
-
-r10 :: VirtualOperand addr label
-r10 = fixedIntReg64 R10
-
-r11 :: VirtualOperand addr label
-r11 = fixedIntReg64 R11
-
-r12 :: VirtualOperand addr label
-r12 = fixedIntReg64 R12
-
-r13 :: VirtualOperand addr label
-r13 = fixedIntReg64 R13
-
-r14 :: VirtualOperand addr label
-r14 = fixedIntReg64 R14
-
-r15 :: VirtualOperand addr label
-r15 = fixedIntReg64 R15
-
-xmm :: Int -> VirtualOperand addr label
-xmm = DirectRegister . SizedRegister Extended64 . FixedHardwareRegister . hwxmm
-=======
-        -> m SizedVirtualRegister
->>>>>>> 6bd81206
+        -> m SizedVirtualRegister